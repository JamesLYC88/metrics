--- conflicted
+++ resolved
@@ -207,14 +207,12 @@
     "binary_stat_scores",
     "multiclass_stat_scores",
     "multilabel_stat_scores",
-<<<<<<< HEAD
     "binary_f1_score",
     "binary_fbeta_score",
     "multiclass_f1_score",
     "multiclass_fbeta_score",
     "multilabel_f1_score",
     "multilabel_fbeta_score",
-=======
     "binary_cohen_kappa",
     "multiclass_cohen_kappa",
     "binary_jaccard_index",
@@ -223,5 +221,4 @@
     "binary_matthews_corrcoef",
     "multiclass_matthews_corrcoef",
     "multilabel_matthews_corrcoef",
->>>>>>> 087acad6
 ]